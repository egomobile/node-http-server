--- conflicted
+++ resolved
@@ -1,6 +1,5 @@
 # Change Log (@egomobile/http-server)
 
-<<<<<<< HEAD
 ## 0.36.0
 
 - implement `@BodyParseErrorHandler()` decorator to handle parse errors in combination with [schema validation, configured by decorators](https://github.com/egomobile/node-http-server/wiki/Controllers#validate-input)
@@ -10,10 +9,7 @@
 - (bug-)fixes
 - code cleanups and improvements
 
-## 0.35.0
-=======
 ## 0.35.1
->>>>>>> dc1b6e2a
 
 - implement decorators to import values into a request handler argument / parameter:
   - `@Parameter()`: Generic way to import a value
