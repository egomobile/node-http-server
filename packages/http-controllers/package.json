--- conflicted
+++ resolved
@@ -108,11 +108,7 @@
         "@rollup/plugin-typescript": "11.1.5",
         "@types/jest": "29.5.10",
         "@types/js-yaml": "4.0.9",
-<<<<<<< HEAD
-        "@types/node": "18.15.0",
-=======
         "@types/node": "18.18.13",
->>>>>>> ff8ac14d
         "@types/supertest": "2.0.16",
         "axios": "1.6.2",
         "babel-jest": "29.7.0",
